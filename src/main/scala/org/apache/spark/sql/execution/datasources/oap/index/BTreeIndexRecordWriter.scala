--- conflicted
+++ resolved
@@ -121,43 +121,28 @@
     // Write Node
     var startPosInKeyList = 0
     var startPosInRowList = 0
-<<<<<<< HEAD
-    val nodes =
-      children.map { node =>
-        val keyCount = sumKeyCount(node) // total number of keys of this node
-        val nodeUniqueKeys =
-          nonNullUniqueKeys.slice(startPosInKeyList, startPosInKeyList + keyCount)
-        // total number of row ids of this node
-        val rowCount = nodeUniqueKeys.map(multiHashMap.get(_).size()).sum
-
-        val nodeBuf = serializeNode(nodeUniqueKeys, startPosInRowList)
-        fileWriter.writeNode(nodeBuf)
-        startPosInKeyList += keyCount
-        startPosInRowList += rowCount
-        if (keyCount == 0 || nodeUniqueKeys.isEmpty || nonNullUniqueKeys.isEmpty) {
-          // this node is an empty node
-          BTreeNodeMetaData(0, nodeBuf.length, null, null)
-        }
-        else BTreeNodeMetaData(rowCount, nodeBuf.length, nodeUniqueKeys.head, nodeUniqueKeys.last)
-      }
+    val nodes = children.map { node =>
+      val keyCount = sumKeyCount(node) // total number of keys of this node
+      val nodeUniqueKeys =
+        nonNullUniqueKeys.slice(startPosInKeyList, startPosInKeyList + keyCount)
+      // total number of row ids of this node
+      val rowCount = nodeUniqueKeys.map(multiHashMap.get(_).size()).sum
+
+      val nodeBuf = serializeNode(nodeUniqueKeys, startPosInRowList)
+      fileWriter.writeNode(nodeBuf)
+      startPosInKeyList += keyCount
+      startPosInRowList += rowCount
+      if (keyCount == 0 || nodeUniqueKeys.isEmpty || nonNullUniqueKeys.isEmpty) {
+        // this node is an empty node
+        BTreeNodeMetaData(0, nodeBuf.length, null, null)
+      }
+      else BTreeNodeMetaData(rowCount, nodeBuf.length, nodeUniqueKeys.head, nodeUniqueKeys.last)
+    }
     // Write Non-null key Row Id List
     fileWriter.writeRowIdList(serializeRowIdLists(nonNullUniqueKeys))
     // Write Null key Row Id List
     fileWriter.writeRowIdList(serializeRowIdLists(nullKeys))
-=======
-    val nodes = children.map { node =>
-      val keyCount = sumKeyCount(node)
-      val nodeUniqueKeys = uniqueKeys.slice(startPosInKeyList, startPosInKeyList + keyCount)
-      val rowCount = nodeUniqueKeys.map(multiHashMap.get(_).size()).sum
-      val nodeBuf = serializeNode(nodeUniqueKeys, startPosInRowList)
-      fileWriter.writeNode(nodeBuf)
-      startPosInKeyList += keyCount
-      startPosInRowList += rowCount
-      BTreeNodeMetaData(rowCount, nodeBuf.length, nodeUniqueKeys.head, nodeUniqueKeys.last)
-    }
-    // Write Row Id List
-    fileWriter.writeRowIdList(serializeRowIdLists(uniqueKeys))
->>>>>>> bc553719
+
     // Write Footer
     val nullKeyRowCount = nullKeys.map(multiHashMap.get(_).size()).sum
     fileWriter.writeFooter(serializeFooter(nullKeyRowCount, nodes))
@@ -244,13 +229,9 @@
     val keyBuffer = new ByteArrayOutputStream()
     val keyOutput = new LittleEndianDataOutputStream(keyBuffer)
 
-<<<<<<< HEAD
+    val statsBuffer = new ByteArrayOutputStream()
+
     // Record Count(all with non-null key) of all nodes in B+ tree
-=======
-    val statsBuffer = new ByteArrayOutputStream()
-
-    // Record Count
->>>>>>> bc553719
     output.writeInt(nodes.map(_.rowCount).sum)
     // Count of Record(s) that have null key
     output.writeInt(nullKeyRowCount)
