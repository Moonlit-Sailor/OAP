/*
 * Licensed to the Apache Software Foundation (ASF) under one or more
 * contributor license agreements.  See the NOTICE file distributed with
 * this work for additional information regarding copyright ownership.
 * The ASF licenses this file to You under the Apache License, Version 2.0
 * (the "License"); you may not use this file except in compliance with
 * the License.  You may obtain a copy of the License at
 *
 *    http://www.apache.org/licenses/LICENSE-2.0
 *
 * Unless required by applicable law or agreed to in writing, software
 * distributed under the License is distributed on an "AS IS" BASIS,
 * WITHOUT WARRANTIES OR CONDITIONS OF ANY KIND, either express or implied.
 * See the License for the specific language governing permissions and
 * limitations under the License.
 */

package org.apache.spark.sql.execution.datasources.oap.index

import scala.collection.mutable

import org.apache.hadoop.fs.{FileSystem, Path}

import org.apache.spark.internal.Logging
import org.apache.spark.internal.io.FileCommitProtocol
import org.apache.spark.scheduler.cluster.CoarseGrainedSchedulerBackend
import org.apache.spark.scheduler.local.LocalSchedulerBackend
import org.apache.spark.sql._
import org.apache.spark.sql.catalyst.catalog.CatalogTypes._
import org.apache.spark.sql.catalyst.expressions._
import org.apache.spark.sql.catalyst.plans.logical.{LogicalPlan, Project}
import org.apache.spark.sql.execution.command.RunnableCommand
import org.apache.spark.sql.execution.datasources._
import org.apache.spark.sql.execution.datasources.oap._
import org.apache.spark.sql.execution.datasources.oap.OapMessages.CacheDrop
import org.apache.spark.sql.execution.datasources.oap.filecache.FiberCacheManager
import org.apache.spark.sql.execution.datasources.oap.utils.OapUtils
import org.apache.spark.sql.execution.datasources.parquet.ParquetFileFormat
import org.apache.spark.sql.internal.SQLConf
import org.apache.spark.sql.types._


/**
 * Creates an index for table on indexColumns
 */
case class CreateIndexCommand(
    indexName: String,
    table: LogicalPlan,
    indexColumns: Array[IndexColumn],
    allowExists: Boolean,
    indexType: AnyIndexType,
    partitionSpec: Option[TablePartitionSpec]) extends RunnableCommand with Logging {

  override def run(sparkSession: SparkSession): Seq[Row] = {
    val qe = sparkSession.sessionState.executePlan(table)
    qe.assertAnalyzed()
    val relation = qe.optimizedPlan

    val (fileCatalog, schema, readerClassName, identifier, fsRelation) = relation match {
      case LogicalRelation(
      _fsRelation @ HadoopFsRelation(f, _, s, _, _: OapFileFormat, _), _, id) =>
        (f, s, OapFileFormat.OAP_DATA_FILE_CLASSNAME, id, _fsRelation)
      case LogicalRelation(
      _fsRelation @ HadoopFsRelation(f, _, s, _, _: ParquetFileFormat, _), _, id) =>
        if (!sparkSession.conf.get(SQLConf.OAP_PARQUET_ENABLED)) {
          throw new OapException(s"turn on ${
            SQLConf.OAP_PARQUET_ENABLED.key} to allow index building on parquet files")
        }
        (f, s, OapFileFormat.PARQUET_DATA_FILE_CLASSNAME, id, _fsRelation)
      case other =>
        throw new OapException(s"We don't support index building for ${other.simpleString}")
    }

    logInfo(s"Creating index $indexName")
    val configuration = sparkSession.sessionState.newHadoopConf()
    val partitions = OapUtils.getPartitions(fileCatalog, partitionSpec)
    // TODO currently we ignore empty partitions, so each partition may have different indexes,
    // this may impact index updating. It may also fail index existence check. Should put index
    // info at table level also.
    val time = System.currentTimeMillis().toHexString
    val bAndP = partitions.filter(_.files.nonEmpty).map(p => {
      val metaBuilder = new DataSourceMetaBuilder()
      val parent = p.files.head.getPath.getParent
      // TODO get `fs` outside of map() to boost
      val fs = parent.getFileSystem(configuration)
      val existOld = fs.exists(new Path(parent, OapFileFormat.OAP_META_FILE))
      if (existOld) {
        val m = OapUtils.getMeta(sparkSession.sparkContext.hadoopConfiguration, parent)
        assert(m.nonEmpty)
        val oldMeta = m.get
        val existsIndexes = oldMeta.indexMetas
        val existsData = oldMeta.fileMetas
        if (existsIndexes.exists(_.name == indexName)) {
          if (!allowExists) {
            throw new AnalysisException(
              s"""Index $indexName exists on ${identifier.getOrElse(parent)}""")
          } else {
            logWarning(s"Dup index name $indexName")
            return Nil
          }
        }
        if (existsData != null) existsData.foreach(metaBuilder.addFileMeta)
        if (existsIndexes != null) {
          existsIndexes.filter(_.name != indexName).foreach(metaBuilder.addIndexMeta)
        }
        metaBuilder.withNewSchema(oldMeta.schema)
      } else {
        metaBuilder.withNewSchema(schema)
      }

      indexType match {
        case BTreeIndexType =>
          val entries = indexColumns.map(c => {
            val dir = if (c.isAscending) Ascending else Descending
            BTreeIndexEntry(schema.map(_.name).toIndexedSeq.indexOf(c.columnName), dir)
          })
          metaBuilder.addIndexMeta(new IndexMeta(indexName, time, BTreeIndex(entries)))
        case BitMapIndexType =>
          // Currently OAP index type supports the column with one single field.
          assert(indexColumns.length == 1, "BitMapIndexType only supports one single column")
          val entries = indexColumns.map(col =>
            schema.map(_.name).toIndexedSeq.indexOf(col.columnName))
          metaBuilder.addIndexMeta(new IndexMeta(indexName, time, BitMapIndex(entries)))
        case _ =>
          sys.error(s"Not supported index type $indexType")
      }

      // we cannot build meta for those without oap meta data
      metaBuilder.withNewDataReaderClassName(readerClassName)
      // when p.files is nonEmpty but no oap meta, it means the relation is in parquet
      // (else it is Oap empty partition, we won't create meta for them).
      // For Parquet, we only use Oap meta to track schema and reader class, as well as
      // `IndexMeta`s that must be empty at the moment, so `FileMeta`s are ok to leave empty.
      // p.files.foreach(f => builder.addFileMeta(FileMeta("", 0, f.getPath.toString)))
      (metaBuilder, parent, existOld)
    })

    val projectList = indexColumns.map { indexColumn =>
      relation.output.find(p => p.name == indexColumn.columnName).get.withMetadata(
        new MetadataBuilder().putBoolean("isAscending", indexColumn.isAscending).build())
    }

    var ds = Dataset.ofRows(sparkSession, Project(projectList, relation))
    partitionSpec.getOrElse(Map.empty).foreach { case (k, v) =>
      ds = ds.filter(s"$k='$v'")
    }

    val outPutPath = fileCatalog.rootPaths.head
    assert(outPutPath != null, "Expected exactly one path to be specified, but no value")

    val qualifiedOutputPath = {
      val fs = outPutPath.getFileSystem(configuration)
      outPutPath.makeQualified(fs.getUri, fs.getWorkingDirectory)
    }

    val committer = FileCommitProtocol.instantiate(
      sparkSession.sessionState.conf.fileCommitProtocolClass,
      jobId = java.util.UUID.randomUUID().toString,
      outputPath = outPutPath.toUri.getPath,
      isAppend = false)

    val options = Map(
      "indexName" -> indexName,
      "indexTime" -> time,
      "isAppend" -> "true",
      "indexType" -> indexType.toString
    )

    val retVal = FileFormatWriter.write(
      sparkSession = sparkSession,
      queryExecution = ds.queryExecution,
      fileFormat = new OapIndexFileFormat,
      committer = committer,
      outputSpec = FileFormatWriter.OutputSpec(
        qualifiedOutputPath.toUri.getPath, Map.empty),
      hadoopConf = configuration,
      partitionColumns = Seq.empty,
      bucketSpec = Option.empty,
      refreshFunction = _ => Unit,
      options = options).asInstanceOf[Seq[Seq[IndexBuildResult]]]

    val retMap = retVal.flatten.groupBy(_.parent)
    bAndP.foreach(bp =>
      retMap.getOrElse(bp._2.toString, Nil).foreach(r =>
        if (!bp._3) bp._1.addFileMeta(
          FileMeta(r.fingerprint, r.rowCount, r.dataFile))
      ))
    // write updated metas down
    bAndP.foreach(bp => DataSourceMeta.write(
      new Path(bp._2.toString, OapFileFormat.OAP_META_FILE),
      configuration,
      bp._1.build(),
      deleteIfExits = true))
    Seq.empty
  }
}

/**
 * Drops an index
 */
case class DropIndexCommand(
    indexName: String,
    table: LogicalPlan,
    allowNotExists: Boolean,
    partitionSpec: Option[TablePartitionSpec]) extends RunnableCommand {

  override def run(sparkSession: SparkSession): Seq[Row] = {
<<<<<<< HEAD
    val qe = sparkSession.sessionState.executePlan(table)
    qe.assertAnalyzed()
    val relation = qe.optimizedPlan

=======
    val relation =
      EliminateSubqueryAliases(sparkSession.sessionState.catalog.lookupRelation(table)) match {
        case r: SimpleCatalogRelation => (new FindDataSourceTable(sparkSession))(r)
        case other => other
      }
    sparkSession.sparkContext.schedulerBackend match {
      case scheduler: CoarseGrainedSchedulerBackend =>
          OapMessageUtils.sendMessageToExecutors(scheduler, CacheDrop(indexName))
      case _: LocalSchedulerBackend => FiberCacheManager.removeIndexCache(indexName)
    }
>>>>>>> c385a7f8
    relation match {
      case LogicalRelation(HadoopFsRelation(fileCatalog, _, _, _, format, _), _, identifier)
          if format.isInstanceOf[OapFileFormat] || format.isInstanceOf[ParquetFileFormat] =>
        logInfo(s"Dropping index $indexName")
        val partitions = OapUtils.getPartitions(fileCatalog, partitionSpec)
        partitions.filter(_.files.nonEmpty).foreach(p => {
          val parent = p.files.head.getPath.getParent
          // TODO get `fs` outside of foreach() to boost
          val fs = parent.getFileSystem(sparkSession.sparkContext.hadoopConfiguration)
          if (fs.exists(new Path(parent, OapFileFormat.OAP_META_FILE))) {
            val metaBuilder = new DataSourceMetaBuilder()
            val m = OapUtils.getMeta(sparkSession.sparkContext.hadoopConfiguration, parent)
            assert(m.nonEmpty)
            val oldMeta = m.get
            val existsIndexes = oldMeta.indexMetas
            val existsData = oldMeta.fileMetas
            if (existsIndexes.forall(_.name != indexName)) {
              if (!allowNotExists) {
                throw new AnalysisException(
                  s"""Index $indexName does not exist on ${identifier.getOrElse(parent)}""")
              } else {
                logWarning(s"drop non-exists index $indexName")
                return Nil
              }
            }
            if (existsData != null) existsData.foreach(metaBuilder.addFileMeta)
            if (existsIndexes != null) {
              existsIndexes.filter(_.name != indexName).foreach(metaBuilder.addIndexMeta)
            }
            metaBuilder.withNewDataReaderClassName(oldMeta.dataReaderClassName)
            DataSourceMeta.write(
              new Path(parent.toString, OapFileFormat.OAP_META_FILE),
              sparkSession.sparkContext.hadoopConfiguration,
              metaBuilder.withNewSchema(oldMeta.schema).build(),
              deleteIfExits = true)
            val allFile = fs.listFiles(parent, false)
            val filePaths = new Iterator[Path] {
              override def hasNext: Boolean = allFile.hasNext
              override def next(): Path = allFile.next().getPath
            }.toSeq
            filePaths.filter(_.toString.endsWith(
              "." + indexName + OapFileFormat.OAP_INDEX_EXTENSION)).foreach(idxPath =>
              fs.delete(idxPath, true))
          }
        })
      case other => sys.error(s"We don't support index dropping for ${other.simpleString}")
    }
    Seq.empty
  }
}

/**
 * Refreshes an index for table
 */
case class RefreshIndexCommand(
    table: LogicalPlan,
    partitionSpec: Option[TablePartitionSpec]) extends RunnableCommand with Logging {

  override def run(sparkSession: SparkSession): Seq[Row] = {
    val qe = sparkSession.sessionState.executePlan(table)
    qe.assertAnalyzed()
    val relation = qe.optimizedPlan

    val (fileCatalog, schema, readerClassName) = relation match {
      case LogicalRelation(
          HadoopFsRelation(f, _, s, _, _: OapFileFormat, _), _, _) =>
        (f, s, OapFileFormat.OAP_DATA_FILE_CLASSNAME)
      case LogicalRelation(
          HadoopFsRelation(f, _, s, _, _: ParquetFileFormat, _), _, _) =>
        (f, s, OapFileFormat.PARQUET_DATA_FILE_CLASSNAME)
      case other =>
        throw new OapException(s"We don't support index refreshing for ${other.simpleString}")
    }

    val configuration = sparkSession.sessionState.newHadoopConf()
    val partitions = OapUtils.getPartitions(fileCatalog, partitionSpec).filter(_.files.nonEmpty)
    // TODO currently we ignore empty partitions, so each partition may have different indexes,
    // this may impact index updating. It may also fail index existence check. Should put index
    // info at table level also.
    // aggregate all existing indices
    val indices = partitions.flatMap(p => {
      val parent = p.files.head.getPath.getParent
      // TODO get `fs` outside of map() to boost
      val fs = parent.getFileSystem(sparkSession.sparkContext.hadoopConfiguration)
      val existOld = fs.exists(new Path(parent, OapFileFormat.OAP_META_FILE))
      if (existOld) {
        val m = OapUtils.getMeta(sparkSession.sparkContext.hadoopConfiguration, parent)
        assert(m.nonEmpty)
        val oldMeta = m.get
        oldMeta.indexMetas
      } else {
        Nil
      }
    }).groupBy(_.name).map(_._2.head)

    val bAndP = partitions.map(p => {
      val metaBuilder = new DataSourceMetaBuilder()
      val parent = p.files.head.getPath.getParent
      // TODO get `fs` outside of map() to boost
      val fs = parent.getFileSystem(sparkSession.sparkContext.hadoopConfiguration)
      val existOld = fs.exists(new Path(parent, OapFileFormat.OAP_META_FILE))
      if (existOld) {
        val m = OapUtils.getMeta(sparkSession.sparkContext.hadoopConfiguration, parent)
        assert(m.nonEmpty)
        val oldMeta = m.get
        // add filemeta list already exist
        oldMeta.fileMetas.foreach(metaBuilder.addFileMeta)
        // TODO for now we only support data file adding before updating index
        metaBuilder.withNewSchema(oldMeta.schema)
      } else {
        metaBuilder.withNewSchema(schema)
      }
      indices.foreach(metaBuilder.addIndexMeta)
      // we cannot build meta for those without oap meta data
      metaBuilder.withNewDataReaderClassName(readerClassName)
      // when p.files is nonEmpty but no oap meta, it means the relation is in parquet(else
      // it is Oap empty partition, we won't create meta for them).
      // For Parquet, we only use Oap meta to track schema and reader class, as well as
      // `IndexMeta`s that must be empty at the moment, so `FileMeta`s are ok to leave empty.
      // p.files.foreach(f => builder.addFileMeta(FileMeta("", 0, f.getPath.toString)))
      (metaBuilder, parent)
    })

    val buildrst = indices.map(i => {
      var indexType: AnyIndexType = BTreeIndexType

      val indexColumns = i.indexType match {
        case BTreeIndex(entries) =>
          entries.map(e => IndexColumn(schema(e.ordinal).name, e.dir == Ascending))
        case BitMapIndex(entries) =>
          indexType = BitMapIndexType
          entries.map(e => IndexColumn(schema(e).name))
        case it => sys.error(s"Not implemented index type $it")
      }

      val projectList = indexColumns.map { indexColumn =>
        relation.output.find(p => p.name == indexColumn.columnName).get.withMetadata(
          new MetadataBuilder().putBoolean("isAscending", indexColumn.isAscending).build())
      }

      var ds = Dataset.ofRows(sparkSession, Project(projectList, relation))
      partitionSpec.getOrElse(Map.empty).foreach { case (k, v) =>
        ds = ds.filter(s"$k='$v'")
      }

      val outPutPath = fileCatalog.rootPaths.head
      assert(outPutPath != null, "Expected exactly one path to be specified, but no value")

      val qualifiedOutputPath = {
        val fs = outPutPath.getFileSystem(configuration)
        outPutPath.makeQualified(fs.getUri, fs.getWorkingDirectory)
      }

      val committer = FileCommitProtocol.instantiate(
        sparkSession.sessionState.conf.fileCommitProtocolClass,
        jobId = java.util.UUID.randomUUID().toString,
        outputPath = outPutPath.toUri.getPath,
        isAppend = false)

      val options = Map(
        "indexName" -> i.name,
        "indexTime" -> i.time,
        "isAppend" -> "true",
        "indexType" -> indexType.toString
      )

      FileFormatWriter.write(
        sparkSession = sparkSession,
        queryExecution = ds.queryExecution,
        fileFormat = new OapIndexFileFormat,
        committer = committer,
        outputSpec = FileFormatWriter.OutputSpec(
          qualifiedOutputPath.toUri.getPath, Map.empty),
        hadoopConf = configuration,
        partitionColumns = Seq.empty,
        bucketSpec = Option.empty,
        refreshFunction = _ => Unit,
        options = options).asInstanceOf[Seq[Seq[IndexBuildResult]]]
    })
    if (buildrst.nonEmpty) {
      val retMap = buildrst.head.flatten.groupBy(_.parent)

      // there some cases oap meta files have already been updated
      // e.g. when inserting data in oap files the meta has already updated
      // so, we should ignore these cases
      // And files modifications for parquet should refresh oap meta in this way
      val filteredBAndP = bAndP.filter(x => retMap.contains(x._2.toString))
      filteredBAndP.foreach(bp =>
        retMap.getOrElse(bp._2.toString, Nil).foreach(r => {
          if (!bp._1.containsFileMeta(r.dataFile)) {
            bp._1.addFileMeta(FileMeta(r.fingerprint, r.rowCount, r.dataFile))
          }
        }
      ))

      // write updated metas down
      filteredBAndP.foreach(bp => DataSourceMeta.write(
        new Path(bp._2.toString, OapFileFormat.OAP_META_FILE),
        sparkSession.sparkContext.hadoopConfiguration,
        bp._1.build(),
        deleteIfExits = true))

      fileCatalog.refresh()
    }

    Seq.empty
  }
}

/**
 * List indices for table
 */
case class OapShowIndexCommand(table: LogicalPlan, relationName: String)
    extends RunnableCommand with Logging {

  override val output: Seq[Attribute] = {
    AttributeReference("table", StringType, nullable = true)() ::
      AttributeReference("key_name", StringType, nullable = false)() ::
      AttributeReference("seq_in_index", IntegerType, nullable = false)() ::
      AttributeReference("column_name", StringType, nullable = false)() ::
      AttributeReference("collation", StringType, nullable = true)() ::
      AttributeReference("index_type", StringType, nullable = false)() :: Nil
  }

  override def run(sparkSession: SparkSession): Seq[Row] = {
    val qe = sparkSession.sessionState.executePlan(table)
    qe.assertAnalyzed()
    val relation = qe.optimizedPlan

    val (fileCatalog, schema) = relation match {
      case LogicalRelation(HadoopFsRelation(f, _, s, _, _, _), _, id) =>
        (f, s)
      case other =>
        throw new OapException(s"We don't support index listing for ${other.simpleString}")
    }

    val partitions = OapUtils.getPartitions(fileCatalog).filter(_.files.nonEmpty)
    // TODO currently we ignore empty partitions, so each partition may have different indexes,
    // this may impact index updating. It may also fail index existence check. Should put index
    // info at table level also.
    // aggregate all existing indices
    val indices = partitions.flatMap(p => {
      val parent = p.files.head.getPath.getParent
      // TODO get `fs` outside of map() to boost
      val fs = parent.getFileSystem(sparkSession.sparkContext.hadoopConfiguration)
      val existOld = fs.exists(new Path(parent, OapFileFormat.OAP_META_FILE))
      if (existOld) {
        val m = OapUtils.getMeta(sparkSession.sparkContext.hadoopConfiguration, parent)
        assert(m.nonEmpty)
        val oldMeta = m.get
        oldMeta.indexMetas
      } else {
        Nil
      }
    }).groupBy(_.name).map(_._2.head)
    indices.toSeq.flatMap(i => i.indexType match {
      case BTreeIndex(entries) =>
        entries.zipWithIndex.map(ei => {
          val dir = if (ei._1.dir == Ascending) "A" else "D"
          Row(relationName, i.name, ei._2, schema(ei._1.ordinal).name, dir, "BTREE")})
      case BitMapIndex(entries) =>
        entries.zipWithIndex.map(ei =>
          Row(relationName, i.name, ei._2, schema(ei._1).name, "A", "BITMAP"))
      case t => sys.error(s"not support index type $t for index ${i.name}")
    })
  }
}

/**
 * Check integrity of data and indices for specified table
 * Invoked by `CHECK OINDEX ON table`
 * Currently it has the following features:
 * 1. check existence of oap meta file
 * 2. check integrity of each partition directory of table for both data files
 *    and index files according to meta
 * @param table represents the unresolved table
 * @param tableName table name of the specified table
 */
case class OapCheckIndexCommand(
    table: LogicalPlan,
    tableName: String,
    partitionSpec: Option[TablePartitionSpec]) extends RunnableCommand with Logging {
  override val output: Seq[Attribute] =
    AttributeReference("Analysis Result", StringType, nullable = false)() :: Nil

  private def checkOapMetaFile(
      fs: FileSystem,
      partitionDirs: Seq[Path]): (Seq[Path], Seq[Path]) = {
    require(null ne fs, "file system should not be null!")

    partitionDirs.partition(partitionDir =>
      fs.exists(new Path(partitionDir, OapFileFormat.OAP_META_FILE)))
  }

  private def processPartitionsWithNoMeta(partitionDirs: Seq[Path]): Seq[Row] = {
    partitionDirs.map(partitionPath =>
      Row(s"Meta file not found in partition: ${partitionPath.toUri.getPath}"))
  }

  private def checkEachPartition(
      sparkSession: SparkSession,
      fs: FileSystem,
      dataSchema: StructType,
      partitionDir: Path): Seq[Row] = {
    require(null ne fs, "file system should not be null!")
    val m = OapUtils.getMeta(sparkSession.sparkContext.hadoopConfiguration, partitionDir)
    assert(m.nonEmpty)
    val fileMetas = m.get.fileMetas
    val indexMetas = m.get.indexMetas
    checkDataFileInEachPartition(fs, dataSchema, fileMetas, partitionDir) ++
      checkIndexInEachPartition(fs, dataSchema, fileMetas, indexMetas, partitionDir)
  }

  private def checkDataFileInEachPartition(
      fs: FileSystem,
      dataSchema: StructType,
      fileMetas: Seq[FileMeta],
      partitionPath: Path): Seq[Row] = {
    require(null ne fs, "file system should not be null!")
    fileMetas.filterNot(file_meta => fs.exists(new Path(partitionPath, file_meta.dataFileName)))
      .map(file_meta =>
        Row(s"Data file: ${partitionPath.toUri.getPath}/${file_meta.dataFileName} not found!"))
  }

  private def checkIndexInEachPartition(
      fs: FileSystem,
      dataSchema: StructType,
      fileMetas: Seq[FileMeta],
      indexMetas: Seq[IndexMeta],
      partitionPath: Path): Seq[Row] = {
    require(null ne fs, "file system should not be null!")
    indexMetas.flatMap(index_meta => {
      val (indexType, indexColumns) = index_meta.indexType match {
        case BTreeIndex(entries) =>
          ("BTree", entries.map(e => dataSchema(e.ordinal).name).mkString(","))
        case BitMapIndex(entries) =>
          ("Bitmap", entries.map(dataSchema(_).name).mkString(","))
        case HashIndex(entries) =>
          ("Bitmap", entries.map(dataSchema(_).name).mkString(","))
        case other => throw new OapException(s"We don't support this type of index: $other")
      }
      val dataFilesWithoutIndices = fileMetas.filter { file_meta =>
        val indexFile =
          IndexUtils.indexFileFromDataFile(new Path(partitionPath, file_meta.dataFileName),
            index_meta.name, index_meta.time)
        !fs.exists(indexFile)
      }
      dataFilesWithoutIndices.map(file_meta =>
        Row(
          s"""Missing index:${index_meta.name},
            |indexColumn(s): $indexColumns, indexType: $indexType
            |for Data File: ${partitionPath.toUri.getPath}/${file_meta.dataFileName}
            |of table: $tableName""".stripMargin))
    })
  }

  private def analyzeIndexBetweenPartitions(
      sparkSession: SparkSession,
      fs: FileSystem,
      partitionDirs: Seq[Path]): Unit = {
    require(null ne fs, "file system should not be null!")
    val indicesMap = new mutable.HashMap[String, (IndexType, Seq[Path])]()
    val ambiguousIndices = new mutable.HashSet[String]()
    partitionDirs.foreach { partitionDir =>
      val m = OapUtils.getMeta(sparkSession.sparkContext.hadoopConfiguration, partitionDir)
      assert(m.nonEmpty)
      m.get.indexMetas.foreach { index_meta =>
        val (idxType, idxPaths) =
          indicesMap.getOrElse(index_meta.name, (index_meta.indexType, Seq.empty[Path]))

        if (!ambiguousIndices.contains(index_meta.name) &&
          indicesMap.contains(index_meta.name) && index_meta.indexType != idxType) {
          ambiguousIndices.add(index_meta.name)
        }

        indicesMap.put(index_meta.name, (idxType, idxPaths :+ partitionDir))
      }
    }

    if (ambiguousIndices.nonEmpty) {
      val sb = new StringBuilder
      ambiguousIndices.foreach(indexName => {
        sb.append("Ambiguous Index(different indices have the same name):\n")
        sb.append("index name:")
        sb.append(indexName)
        sb.append("\nin partition:\n")
        indicesMap(indexName)._2.map(_.toUri.getPath).addString(sb, "\n")
        sb.append("\n")
      })
      throw new AnalysisException(s"\n${sb.toString()}")
    }
  }

  override def run(sparkSession: SparkSession): Seq[Row] = {
    val qe = sparkSession.sessionState.executePlan(table)
    qe.assertAnalyzed()
    val relation = qe.optimizedPlan

    val (fileCatalog, dataSchema) = relation match {
      case LogicalRelation(HadoopFsRelation(f, _, s, _, _, _), _, id) =>
        (f, s)
      case other =>
        throw new OapException(s"We don't support index checking for ${other.simpleString}")
    }

    val rootPaths = fileCatalog.rootPaths
    val fs = if (rootPaths.nonEmpty) {
      rootPaths.head.getFileSystem(sparkSession.sparkContext.hadoopConfiguration)
    } else {
      null
    }

    if (rootPaths.isEmpty || (null eq fs)) {
      Seq.empty
    } else {
      val partitionDirs =
        OapUtils.getPartitionPaths(rootPaths, fs, fileCatalog.partitionSchema, partitionSpec)

      val (partitionWithMeta, partitionWithNoMeta) = checkOapMetaFile(fs, partitionDirs)
      analyzeIndexBetweenPartitions(sparkSession, fs, partitionWithMeta)
      processPartitionsWithNoMeta(partitionWithNoMeta) ++
        partitionWithMeta.flatMap(checkEachPartition(sparkSession, fs, dataSchema, _))
    }

  }
}<|MERGE_RESOLUTION|>--- conflicted
+++ resolved
@@ -205,23 +205,16 @@
     partitionSpec: Option[TablePartitionSpec]) extends RunnableCommand {
 
   override def run(sparkSession: SparkSession): Seq[Row] = {
-<<<<<<< HEAD
     val qe = sparkSession.sessionState.executePlan(table)
     qe.assertAnalyzed()
     val relation = qe.optimizedPlan
 
-=======
-    val relation =
-      EliminateSubqueryAliases(sparkSession.sessionState.catalog.lookupRelation(table)) match {
-        case r: SimpleCatalogRelation => (new FindDataSourceTable(sparkSession))(r)
-        case other => other
-      }
     sparkSession.sparkContext.schedulerBackend match {
       case scheduler: CoarseGrainedSchedulerBackend =>
           OapMessageUtils.sendMessageToExecutors(scheduler, CacheDrop(indexName))
       case _: LocalSchedulerBackend => FiberCacheManager.removeIndexCache(indexName)
     }
->>>>>>> c385a7f8
+
     relation match {
       case LogicalRelation(HadoopFsRelation(fileCatalog, _, _, _, format, _), _, identifier)
           if format.isInstanceOf[OapFileFormat] || format.isInstanceOf[ParquetFileFormat] =>
