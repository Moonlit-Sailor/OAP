/*
 * Licensed to the Apache Software Foundation (ASF) under one or more
 * contributor license agreements.  See the NOTICE file distributed with
 * this work for additional information regarding copyright ownership.
 * The ASF licenses this file to You under the Apache License, Version 2.0
 * (the "License"); you may not use this file except in compliance with
 * the License.  You may obtain a copy of the License at
 *
 *    http://www.apache.org/licenses/LICENSE-2.0
 *
 * Unless required by applicable law or agreed to in writing, software
 * distributed under the License is distributed on an "AS IS" BASIS,
 * WITHOUT WARRANTIES OR CONDITIONS OF ANY KIND, either express or implied.
 * See the License for the specific language governing permissions and
 * limitations under the License.
 */

package org.apache.spark.sql.execution.datasources.oap.index

import scala.collection.mutable.ArrayBuffer

import org.apache.hadoop.conf.Configuration
import org.apache.hadoop.fs.Path

import org.apache.spark.sql.catalyst.InternalRow
import org.apache.spark.sql.catalyst.expressions.codegen.GenerateOrdering
import org.apache.spark.sql.execution.datasources.oap.filecache.{BTreeFiber, FiberCache, FiberCacheManager}
import org.apache.spark.sql.types._


private[index] case class BTreeIndexRecordReader(
    configuration: Configuration,
    schema: StructType) extends Iterator[Int] {

  private var internalIterator: Iterator[Int] = _

  import BTreeIndexRecordReader.{BTreeFooter, BTreeRowIdList, BTreeNodeData}
  private var footer: BTreeFooter = _
  private var footerFiber: BTreeFiber = _
  private var footerCache: FiberCache = _
  private var rowIdList: BTreeRowIdList = _
  private var rowIdListFiber: BTreeFiber = _
  private var rowIdListCache: FiberCache = _

  private var reader: BTreeIndexFileReader = _

  private lazy val ordering = GenerateOrdering.create(schema)
  private lazy val partialOrdering = GenerateOrdering.create(StructType(schema.dropRight(1)))

  def getFooterFiber: FiberCache = footerCache

  def initialize(path: Path, intervalArray: ArrayBuffer[RangeInterval]): Unit = {
    reader = BTreeIndexFileReader(configuration, path)

    footerFiber = BTreeFiber(() => reader.readFooter(), reader.file.toString, 0, 0)
    footerCache = FiberCacheManager.get(footerFiber, configuration)
    footer = BTreeFooter(footerCache)

    rowIdListFiber = BTreeFiber(() => reader.readRowIdList(), reader.file.toString, 1, 0)
    rowIdListCache = FiberCacheManager.get(rowIdListFiber, configuration)
    rowIdList = BTreeRowIdList(rowIdListCache)

    internalIterator = intervalArray.toIterator.flatMap { interval =>
      val (start, end) = findRowIdRange(interval)
      (start until end).toIterator.map(rowIdList.getRowId)
    } // get the row ids
  }
  // find the row id list start pos, end pos of the range interval
  private[index] def findRowIdRange(interval: RangeInterval): (Int, Int) = {
    val recordCount = footer.getNonNullKeyRecordCount
    if (interval.isNullPredicate) { // process "isNull" predicate
      return (recordCount, recordCount + footer.getNullKeyRecordCount)
    }
    val (nodeIdxForStart, isStartFound) = findNodeIdx(interval.start, isStart = true)
    val (nodeIdxForEnd, isEndFound) = findNodeIdx(interval.end, isStart = false)

    if (nodeIdxForStart == nodeIdxForEnd && !isStartFound && !isEndFound) {
      (0, 0) // not found in B+ tree
    } else {
      val start = if (interval.start == IndexScanner.DUMMY_KEY_START) 0
      else {
        nodeIdxForStart.map { idx =>
          findRowIdPos(idx, interval.start, isStart = true, !interval.startInclude)
        }.getOrElse(recordCount)
      }
      val end = if (interval.end == IndexScanner.DUMMY_KEY_END) recordCount
      else {
        nodeIdxForEnd.map { idx =>
          findRowIdPos(idx, interval.end, isStart = false, interval.endInclude)
        }.getOrElse(recordCount)
      }
      (start, end)
    }
  }

  private def findRowIdPos(
      nodeIdx: Int,
      candidate: InternalRow,
      isStart: Boolean,
      findNext: Boolean): Int = {

    val nodeFiber = BTreeFiber(
      () => reader.readNode(footer.getNodeOffset(nodeIdx), footer.getNodeSize(nodeIdx)),
      reader.file.toString,
      2,
      nodeIdx
    )
    val nodeCache = FiberCacheManager.get(nodeFiber, configuration)
    val node = BTreeNodeData(nodeCache)

    val keyCount = node.getKeyCount

    val (pos, found) =
      binarySearch(0, keyCount, node.getKey(_, schema), candidate, rowOrdering(_, _, isStart))

    val keyPos = if (found && findNext) pos + 1 else pos

    val rowPos =
      if (keyPos == keyCount) {
        if (nodeIdx + 1 == footer.getNodesCount) footer.getNonNullKeyRecordCount
        else {
          val offset = footer.getNodeOffset(nodeIdx + 1)
          val size = footer.getNodeSize(nodeIdx + 1)
          val nextNodeFiber = BTreeFiber(
            () => reader.readNode(offset, size),
            reader.file.toString,
            2,
            nodeIdx + 1)
          val nextNodeCache = FiberCacheManager.get(nextNodeFiber, configuration)
          val nextNode = BTreeNodeData(nextNodeCache)
          val rowPos = nextNode.getRowIdPos(0)
          releaseCache(nextNodeCache, nextNodeFiber)
          rowPos
        }
      } else node.getRowIdPos(keyPos)
    releaseCache(nodeCache, nodeFiber)
    rowPos
  }

  /**
   * Find the Node index contains the candidate. If no, return the first which node.max >= candidate
   * If candidate > all node.max, return None
   * @param isStart to indicate if the candidate is interval.start or interval.end
   * @return Option of Node index and if candidate falls in node (means min <= candidate < max)
   */
  private def findNodeIdx(candidate: InternalRow, isStart: Boolean): (Option[Int], Boolean) = {
    val idxOption = (0 until footer.getNodesCount).find { idx =>
      footer.getRowCountOfNode(idx) > 0 && // ensure this node is not an empty node
        rowOrdering(candidate, footer.getMaxValue(idx, schema), isStart) <= 0
    }

    (idxOption, idxOption.exists { idx =>
      footer.getRowCountOfNode(idx) > 0 && // ensure this node is not an empty node
        rowOrdering(candidate, footer.getMinValue(idx, schema), isStart) >= 0
    })
  }

  /**
   * Constrain: keys.last >= candidate must be true. This is guaranteed by [[findNodeIdx]]
   * @return the first key >= candidate. (keys.last >= candidate makes this always possible)
   */
  private[index] def binarySearch(
      start: Int, length: Int,
      keys: Int => InternalRow, candidate: InternalRow,
      compare: (InternalRow, InternalRow) => Int): (Int, Boolean) = {
    var s = 0
    var e = length - 1
    var found = false
    var m = s
    while (s <= e & !found) {
      assert(s + e >= 0, "too large array size caused overflow")
      m = (s + e) / 2
      val cmp = compare(keys(m), candidate)
      if (cmp == 0) found = true
      else if (cmp < 0) s = m + 1
      else e = m - 1
    }
    if (!found) m = s
    (m, found)
  }

  /**
   * Compare auxiliary function.
   * @param x, y are the key to be compared.
   *         One comes from interval.start/end. One comes from index records
   * @param isStart indicates to compare interval.start or interval end
   */
  private[index] def rowOrdering(x: InternalRow, y: InternalRow, isStart: Boolean): Int = {
    if (x.numFields == y.numFields) {
      ordering.compare(x, y)
    } else if (x.numFields < y.numFields) {
      val cmp = partialOrdering.compare(x, y)
      if (cmp == 0) {
        if (isStart) -1 else 1
      } else cmp
    } else {
      -rowOrdering(y, x, isStart) // Keep x.numFields <= y.numFields to simplify
    }
  }

  private def releaseCache(cache: FiberCache, fiber: BTreeFiber): Unit = {
    // TODO: Release FiberCache's usage number
  }

  def close(): Unit = {
    releaseCache(footerCache, footerFiber)
    releaseCache(rowIdListCache, rowIdListFiber)
    reader.close()
  }

  /**
   * TODO: if this hasNext doesn't reach false, the resource can't be released
   * For example:
   *   Assume recordReader.size = 100, Someone called `recordReader.take(10)`.
   */
  override def hasNext: Boolean = {
    if (internalIterator.hasNext) true
    else {
      close()
      false
    }
  }

  override def next(): Int = internalIterator.next()
}

private[index] object BTreeIndexRecordReader {

  private[index] case class BTreeFooter(fiberCache: FiberCache) {
    // TODO move to companion object
    private val nodePosOffset = Integer.SIZE / 8
    private val nodeSizeOffset = Integer.SIZE / 8 * 2
    private val minPosOffset = Integer.SIZE / 8 * 3
    private val maxPosOffset = Integer.SIZE / 8 * 4
    private val nodeMetaStart = Integer.SIZE / 8 * 3
    private val nodeMetaByteSize = Integer.SIZE / 8 * 5
    private val statsLengthSize = Integer.SIZE / 8

    def getNonNullKeyRecordCount: Int = fiberCache.getInt(0)
    def getNullKeyRecordCount: Int = fiberCache.getInt(Integer.SIZE / 8)
    def getNodesCount: Int = fiberCache.getInt(Integer.SIZE / 8 * 2)
    // get idx Node's max value
    def getMaxValue(idx: Int, schema: StructType): InternalRow =
      IndexUtils.readBasedOnSchema(fiberCache, getMaxValueOffset(idx), schema)
    def getMinValue(idx: Int, schema: StructType): InternalRow =
      IndexUtils.readBasedOnSchema(fiberCache, getMinValueOffset(idx), schema)
    def getMinValueOffset(idx: Int): Int =
      fiberCache.getInt(nodeMetaStart + nodeMetaByteSize * idx + minPosOffset) +
          nodeMetaStart + nodeMetaByteSize * getNodesCount + statsLengthSize + getStatsLength
    def getMaxValueOffset(idx: Int): Int =
      fiberCache.getInt(nodeMetaStart + nodeMetaByteSize * idx + maxPosOffset) +
<<<<<<< HEAD
          nodeMetaStart + nodeMetaByteSize * getNodesCount
    def getRowCountOfNode(idx: Int): Int =
      fiberCache.getInt(nodeMetaStart + idx * nodeMetaByteSize)
=======
          nodeMetaStart + nodeMetaByteSize * getNodesCount + statsLengthSize + getStatsLength
>>>>>>> bc553719
    def getNodeOffset(idx: Int): Int =
      fiberCache.getInt(nodeMetaStart + idx * nodeMetaByteSize + nodePosOffset)
    def getNodeSize(idx: Int): Int =
      fiberCache.getInt(nodeMetaStart + idx * nodeMetaByteSize + nodeSizeOffset)
    def getStatsOffset: Int = Integer.SIZE / 8 * 3 + nodeMetaByteSize * getNodesCount
    private def getStatsLength: Int = fiberCache.getInt(
      nodeMetaStart + nodeMetaByteSize * getNodesCount)
  }

  private[index] case class BTreeRowIdList(fiberCache: FiberCache) {
    def getRowId(idx: Int): Int = fiberCache.getInt(idx * Integer.SIZE / 8)
  }

  private[index] case class BTreeNodeData(fiberCache: FiberCache) {
    private val posSectionStart = Integer.SIZE / 8
    private val posEntrySize = Integer.SIZE / 8 * 2
    private def valueSectionStart = posSectionStart + getKeyCount * posEntrySize

    def getKeyCount: Int = fiberCache.getInt(0)
    def getKey(idx: Int, schema: StructType): InternalRow = {
      val offset = valueSectionStart +
          fiberCache.getInt(posSectionStart + idx * posEntrySize)
      IndexUtils.readBasedOnSchema(fiberCache, offset, schema)
    }
    def getRowIdPos(idx: Int): Int =
      fiberCache.getInt(posSectionStart + idx * posEntrySize + Integer.SIZE / 8)
  }
}<|MERGE_RESOLUTION|>--- conflicted
+++ resolved
@@ -249,18 +249,14 @@
           nodeMetaStart + nodeMetaByteSize * getNodesCount + statsLengthSize + getStatsLength
     def getMaxValueOffset(idx: Int): Int =
       fiberCache.getInt(nodeMetaStart + nodeMetaByteSize * idx + maxPosOffset) +
-<<<<<<< HEAD
-          nodeMetaStart + nodeMetaByteSize * getNodesCount
+        nodeMetaStart + nodeMetaByteSize * getNodesCount + statsLengthSize + getStatsLength
     def getRowCountOfNode(idx: Int): Int =
       fiberCache.getInt(nodeMetaStart + idx * nodeMetaByteSize)
-=======
-          nodeMetaStart + nodeMetaByteSize * getNodesCount + statsLengthSize + getStatsLength
->>>>>>> bc553719
     def getNodeOffset(idx: Int): Int =
       fiberCache.getInt(nodeMetaStart + idx * nodeMetaByteSize + nodePosOffset)
     def getNodeSize(idx: Int): Int =
       fiberCache.getInt(nodeMetaStart + idx * nodeMetaByteSize + nodeSizeOffset)
-    def getStatsOffset: Int = Integer.SIZE / 8 * 3 + nodeMetaByteSize * getNodesCount
+    def getStatsOffset: Int = nodeMetaStart + nodeMetaByteSize * getNodesCount + statsLengthSize
     private def getStatsLength: Int = fiberCache.getInt(
       nodeMetaStart + nodeMetaByteSize * getNodesCount)
   }
